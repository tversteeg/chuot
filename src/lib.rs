--- conflicted
+++ resolved
@@ -515,10 +515,7 @@
                     );
                 });
 
-<<<<<<< HEAD
-=======
                 // Only call render loop when the window is not minimized
->>>>>>> 7bc986e3
                 let not_minimized = !ctx.is_minimized();
 
                 // Call the user render function with the context
@@ -529,11 +526,7 @@
                 ctx.write(|ctx| {
                     // Draw the window and GPU graphics
                     if not_minimized {
-<<<<<<< HEAD
-                        ctx.graphics.render().unwrap();
-=======
                         ctx.graphics.render();
->>>>>>> 7bc986e3
                     }
 
                     if ctx.exit {
